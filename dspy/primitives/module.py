import copy
<<<<<<< HEAD
from typing import Generator
=======

>>>>>>> b2816c4a
import ujson


class BaseModule:
    def __init__(self):
        pass

    def named_parameters(self):
        """
        Unlike PyTorch, handles (non-recursive) lists of parameters too.
        """

        from dspy.predict.parameter import Parameter

        visited = set()
        named_parameters = []

        def add_parameter(param_name, param_value):
            if isinstance(param_value, Parameter) and id(param_value) not in visited:
                visited.add(id(param_value))
                named_parameters.append((param_name, param_value))

        for name, value in self.__dict__.items():
            if isinstance(value, Parameter):
                add_parameter(name, value)

            elif isinstance(value, BaseModule):
                # When a sub-module is pre-compiled, keep it frozen.
                if not getattr(value, "_compiled", False):
                    for sub_name, param in value.named_parameters():
                        add_parameter(f"{name}.{sub_name}", param)

            elif isinstance(value, (list, tuple)):
                for idx, item in enumerate(value):
                    add_parameter(f"{name}[{idx}]", item)

            elif isinstance(value, dict):
                for key, item in value.items():
                    add_parameter(f"{name}['{key}']", item)

        return named_parameters

    def named_sub_modules(self, root_name="base") -> Generator[tuple[str, "BaseModule"], None, None]:
        yield root_name, self
        for name, value in self.__dict__.items():
            if isinstance(value, BaseModule):
                yield from value.named_sub_modules(root_name=f"{root_name}.{name}")

    def parameters(self):
        return [param for _, param in self.named_parameters()]

    def deepcopy(self):
        return copy.deepcopy(self)

    def reset_copy(self):
        obj = copy.deepcopy(self)

        for param in obj.parameters():
            param.reset()

        return obj

    def dump_state(self):
        return {name: param.dump_state() for name, param in self.named_parameters()}

    def load_state(self, state):
        for name, param in self.named_parameters():
            param.load_state(state[name])

    def save(self, path):
        with open(path, "w") as f:
            f.write(ujson.dumps(self.dump_state(), indent=2))

    def load(self, path):
        with open(path) as f:
            self.load_state(ujson.loads(f.read()))<|MERGE_RESOLUTION|>--- conflicted
+++ resolved
@@ -1,9 +1,6 @@
 import copy
-<<<<<<< HEAD
 from typing import Generator
-=======
 
->>>>>>> b2816c4a
 import ujson
 
 
